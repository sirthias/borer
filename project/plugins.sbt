addSbtPlugin("org.scalameta"          % "sbt-scalafmt"                % "2.3.1")
addSbtPlugin("io.crashbox"            % "sbt-gpg"                     % "0.2.1")
addSbtPlugin("com.github.gseitz"      % "sbt-release"                 % "1.0.13")
addSbtPlugin("org.xerial.sbt"         % "sbt-sonatype"                % "3.8.1")
addSbtPlugin("de.heikoseeberger"      % "sbt-header"                  % "5.4.0")
addSbtPlugin("io.spray"               % "sbt-boilerplate"             % "0.6.1")
<<<<<<< HEAD
addSbtPlugin("org.scala-js"           % "sbt-scalajs"                 % "1.0.0")
addSbtPlugin("org.portable-scala"     % "sbt-scalajs-crossproject"    % "0.6.1")
=======
addSbtPlugin("org.scala-js"           % "sbt-scalajs"                 % "0.6.32")
addSbtPlugin("org.portable-scala"     % "sbt-scalajs-crossproject"    % "1.0.0")
>>>>>>> 75e1ce00
addSbtPlugin("pl.project13.scala"     % "sbt-jmh"                     % "0.3.7")
addSbtPlugin("org.scoverage"          % "sbt-scoverage"               % "1.6.1")
addSbtPlugin("com.lightbend.paradox"  % "sbt-paradox"                 % "0.6.8")
addSbtPlugin("io.bullet"              % "sbt-paradox-material-theme"  % "0.7.0")
addSbtPlugin("com.typesafe.sbt"       % "sbt-ghpages"                 % "0.6.3")
addSbtPlugin("com.typesafe.sbt"       % "sbt-site"                    % "1.4.0")
addSbtPlugin("com.typesafe"           % "sbt-mima-plugin"             % "0.6.4")

libraryDependencies ++= Seq(
  "io.bullet" %% "borer-core"       % "1.4.0",
  "io.bullet" %% "borer-derivation" % "1.4.0"
)<|MERGE_RESOLUTION|>--- conflicted
+++ resolved
@@ -4,13 +4,8 @@
 addSbtPlugin("org.xerial.sbt"         % "sbt-sonatype"                % "3.8.1")
 addSbtPlugin("de.heikoseeberger"      % "sbt-header"                  % "5.4.0")
 addSbtPlugin("io.spray"               % "sbt-boilerplate"             % "0.6.1")
-<<<<<<< HEAD
-addSbtPlugin("org.scala-js"           % "sbt-scalajs"                 % "1.0.0")
-addSbtPlugin("org.portable-scala"     % "sbt-scalajs-crossproject"    % "0.6.1")
-=======
 addSbtPlugin("org.scala-js"           % "sbt-scalajs"                 % "0.6.32")
 addSbtPlugin("org.portable-scala"     % "sbt-scalajs-crossproject"    % "1.0.0")
->>>>>>> 75e1ce00
 addSbtPlugin("pl.project13.scala"     % "sbt-jmh"                     % "0.3.7")
 addSbtPlugin("org.scoverage"          % "sbt-scoverage"               % "1.6.1")
 addSbtPlugin("com.lightbend.paradox"  % "sbt-paradox"                 % "0.6.8")
