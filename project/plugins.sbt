--- conflicted
+++ resolved
@@ -11,13 +11,8 @@
 addSbtPlugin("com.lightbend.paradox"  % "sbt-paradox"                 % "0.8.0")
 addSbtPlugin("io.bullet"              % "sbt-paradox-material-theme"  % "0.7.0")
 addSbtPlugin("com.typesafe.sbt"       % "sbt-ghpages"                 % "0.6.3")
-<<<<<<< HEAD
 addSbtPlugin("com.typesafe.sbt"       % "sbt-site"                    % "1.4.1")
-addSbtPlugin("com.typesafe"           % "sbt-mima-plugin"             % "0.8.0")
-=======
-addSbtPlugin("com.typesafe.sbt"       % "sbt-site"                    % "1.4.0")
 addSbtPlugin("com.typesafe"           % "sbt-mima-plugin"             % "0.8.1")
->>>>>>> 36e32b1e
 
 libraryDependencies ++= Seq(
   "io.bullet" %% "borer-core"       % "1.6.2",
