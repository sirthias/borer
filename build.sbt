--- conflicted
+++ resolved
@@ -402,13 +402,8 @@
     libraryDependencies ++= Seq(
       "com.github.plokhotnyuk.jsoniter-scala" %% "jsoniter-scala-core"        % "2.6.1",
       "com.github.plokhotnyuk.jsoniter-scala" %% "jsoniter-scala-macros"      % "2.6.1" % Provided,
-<<<<<<< HEAD
-      "com.fasterxml.jackson.module"          %% "jackson-module-scala"       % "2.12.0",
-      "com.fasterxml.jackson.module"          %  "jackson-module-afterburner" % "2.11.3",
-=======
       "com.fasterxml.jackson.module"          %% "jackson-module-scala"       % "2.11.3",
       "com.fasterxml.jackson.module"          %  "jackson-module-afterburner" % "2.12.0",
->>>>>>> f27b8f2f
       "com.lihaoyi"                           %% "upickle"                    % "1.2.2",
       "io.spray"                              %% "spray-json"                 % "1.3.6",
       `circe-core`.value,
