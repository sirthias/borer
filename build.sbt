--- conflicted
+++ resolved
@@ -218,13 +218,8 @@
 val `akka-actor`        = Def.setting("com.typesafe.akka"      %%  "akka-actor-typed"        % "2.6.10")
 val `akka-stream`       = Def.setting("com.typesafe.akka"      %%  "akka-stream"             % "2.6.10")
 val `akka-http`         = Def.setting("com.typesafe.akka"      %%  "akka-http"               % "10.2.1")
-<<<<<<< HEAD
-val `collection-compat` = Def.setting("org.scala-lang.modules" %%% "scala-collection-compat" % "2.2.0")
-val `cats-core`         = Def.setting("org.typelevel"          %%% "cats-core"               % "2.3.0")
-=======
 val `collection-compat` = Def.setting("org.scala-lang.modules" %%% "scala-collection-compat" % "2.3.1")
 val `cats-core`         = Def.setting("org.typelevel"          %%% "cats-core"               % "2.2.0")
->>>>>>> f27b8f2f
 val `circe-core`        = Def.setting("io.circe"               %%% "circe-core"              % "0.13.0")
 val `circe-parser`      = Def.setting("io.circe"               %%% "circe-parser"            % "0.13.0")
 val `circe-derivation`  = Def.setting("io.circe"               %%% "circe-derivation"        % "0.13.0-M5")
