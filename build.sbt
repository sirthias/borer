import sbtcrossproject.CrossPlugin.autoImport.{crossProject, CrossType}
import sbt._

def scala213 = "2.13.3"
def scala212 = "2.12.12"

lazy val commonSettings = Seq(
  organization := "io.bullet",
  homepage := Some(new URL("https://github.com/sirthias/borer/")),
  description := "CBOR and JSON (de)serialization in Scala",
  startYear := Some(2019),
  licenses := Seq("MPLv2" → new URL("https://www.mozilla.org/en-US/MPL/2.0/")),
  unmanagedResources in Compile += baseDirectory.value.getParentFile.getParentFile / "LICENSE",
  scmInfo := Some(ScmInfo(url("https://github.com/sirthias/borer/"), "scm:git:git@github.com:sirthias/borer.git")),

  scalaVersion := scala213,
  crossScalaVersions := Seq(scala212, scala213),

  scalacOptions ++= Seq(
    "-deprecation",
    "-encoding", "UTF-8",
    "-feature",
    "-language:_",
    "-unchecked",
    "-target:jvm-1.8",
    "-Xlint:_,-missing-interpolator",
    "-Xfatal-warnings",
    "-Ywarn-dead-code",
    "-Ywarn-numeric-widen",
    "-Ybackend-parallelism", "8",
    "-Ywarn-unused:imports,-patvars,-privates,-locals,-implicits,-explicits",
    "-Ycache-macro-class-loader:last-modified",
  ),// ++ (if (sys.props("java.version") startsWith "1." /* i.e. Java version < 9 */) Nil else Seq("-release", "8")),
  
  scalacOptions ++= {
    CrossVersion.partialVersion(scalaVersion.value) match {
      case Some((2, 12)) => Seq(
        "-Yno-adapted-args",
        "-Ywarn-inaccessible",
        "-Ywarn-infer-any",
        "-Ywarn-nullary-override",
        "-Ywarn-nullary-unit",
        "-Xfuture",
        "-Xsource:2.13",
      )
      case Some((2, 13)) => Nil
      case x => sys.error(s"unsupported scala version: $x")
    }
  },

  scalacOptions in (Compile, console) ~= (_ filterNot(o => o.contains("warn") || o.contains("Xlint"))),
  scalacOptions in (Test, console) := (scalacOptions in (Compile, console)).value,
  scalacOptions in (Compile, doc) += "-no-link-warnings",
  sourcesInBase := false,

  // file headers
  headerLicense := Some(HeaderLicense.MPLv2("2019", "Mathias Doenitz")),

  // reformat main and test sources on compile
  scalafmtOnCompile := true,

  testFrameworks += new TestFramework("utest.runner.Framework"),
  initialCommands in console := """import io.bullet.borer._""",

  // publishing
  publishMavenStyle := true,
  publishArtifact in Test := false,
  pomIncludeRepository := (_ ⇒ false),
  publishTo := sonatypePublishToBundle.value,
  mimaFailOnNoPrevious := false,

  // we need this resolver to let Travis CI find new release artifacts before they are available from Maven Central
  resolvers += Resolver.sonatypeRepo("staging"),

  developers := List(
    Developer("sirthias", "Mathias Doenitz", "devnull@bullet.io", url("https://github.com/sirthias/"))
  ),

  // test coverage
  coverageMinimum := 90,
  coverageFailOnMinimum := false,

  commands += Command.command("openCoverageReport") { state =>
    val uri = s"file://${Project.extract(state).get(crossTarget)}/scoverage-report/index.html"
    state.log.info(s"Opening browser at $uri ...")
    java.awt.Desktop.getDesktop.browse(new java.net.URI(uri))
    state
  },

  Global / excludeLintKeys ++= Set(
    scalafmt / sourceDirectories,
    releaseProcess,
    releaseCrossBuild,
    mimaCheckDirection,
    mimaFailOnNoPrevious,
    mimaPreviousArtifacts
  )
)

lazy val mimaSettings = {
  import com.typesafe.tools.mima.core._

  lazy val oldVersionString = scala.sys.process.Process("git describe --abbrev=0").!!.trim.dropWhile(_ == 'v')
  lazy val oldVersion = oldVersionString.split('.').toList
  val newVersion = Def.setting(version.value.split('.').toList)

  Seq(
    mimaCheckDirection := {
      val isPatch = newVersion.value.take(2) == oldVersion.take(2)
      if (isPatch) "both" else "backward"
    },
    mimaPreviousArtifacts := {
      //val isMajorVersionBump = newVersion.value.head != oldVersion.head
      val isPatch = newVersion.value.take(2) == oldVersion.take(2)
      if (isPatch) Set(organization.value %% moduleName.value % oldVersionString)
      else Set.empty // no mima-checking for non-patch releases
    },
    mimaBinaryIssueFilters := Seq( // known binary compatibility issues or internal API to ignore
      ProblemFilters.exclude[ReversedMissingMethodProblem]("*") // we're lenient here: adding methods is fine everywhere
    )
  )
}

lazy val crossSettings = Seq(
  sourceDirectories in (Compile, scalafmt) := (unmanagedSourceDirectories in Compile).value,
  sourceDirectories in (Test, scalafmt) := (unmanagedSourceDirectories in Test).value
)

lazy val scalajsSettings = Seq(
  scalaJSLinkerConfig ~= (_.withModuleKind(ModuleKind.CommonJSModule).withSourceMap(false)),
  scalaJSStage in Global := FastOptStage,
  scalacOptions ~= { _.filterNot(_ == "-Ywarn-dead-code") }
)

lazy val releaseSettings = {
  import ReleaseTransformations._
  Seq(
    releaseCrossBuild := true,
    releaseProcess := Seq[ReleaseStep](
      checkSnapshotDependencies,
      inquireVersions,
      runClean,
      runTest,
      setReleaseVersion,
      commitReleaseVersion,
      tagRelease,
      publishArtifacts,
      releaseStepCommand("sonatypeBundleRelease"),
      setNextVersion,
      commitNextVersion,
      pushChanges
    )
  )
}

lazy val macroParadise =
  libraryDependencies ++= {
    CrossVersion.partialVersion(scalaVersion.value) match {
      case Some((2, 12)) => Seq(compilerPlugin("org.scalamacros" % "paradise" % "2.1.1" cross CrossVersion.patch))
      case _ => Nil
    }
  }

def addCommandsAlias(name: String, cmds: Seq[String]) = addCommandAlias(name, cmds.mkString(";", ";", ""))

addCommandsAlias(
  "testCoverage",
  Seq(
    "clean",
    "coverage",
    "test",
    "coverageReport",
    "openCoverageReport"
  )
)

// used by Travis CI
addCommandsAlias(
  "validate",
  Seq(
    "clean",
    "headerCheck",
    "scalafmtCheck",
    "test:scalafmtCheck",

    // Scala 2.13
    s"++$scala213",
    "test:compile",
    "test",
    "mimaReportBinaryIssues",

    // Scala 2.12
    s"++$scala212",
    "test:compile",
    "test",
    "mimaReportBinaryIssues",

    // establish test coverage (only on JVM projects)
    "coverage",
    "core/test",
    "derivation/test",
    "compat-akka/test",
    "compat-cats/test",
    "compat-circe/test",
    "compat-scodec/test",
    "core/coverageReport",
    "derivation/coverageReport",
    "compat-akka/coverageReport",
    "compat-cats/coverageReport",
    "compat-circe/coverageReport",
    "compat-scodec/coverageReport",
    "coverageOff",
  )
)

/////////////////////// DEPENDENCIES /////////////////////////

val `akka-actor`        = Def.setting("com.typesafe.akka"      %%  "akka-actor-typed"        % "2.6.10")
val `akka-stream`       = Def.setting("com.typesafe.akka"      %%  "akka-stream"             % "2.6.10")
val `akka-http`         = Def.setting("com.typesafe.akka"      %%  "akka-http"               % "10.2.1")
val `collection-compat` = Def.setting("org.scala-lang.modules" %%% "scala-collection-compat" % "2.3.1")
val `cats-core`         = Def.setting("org.typelevel"          %%% "cats-core"               % "2.2.0")
val `circe-core`        = Def.setting("io.circe"               %%% "circe-core"              % "0.13.0")
val `circe-parser`      = Def.setting("io.circe"               %%% "circe-parser"            % "0.13.0")
<<<<<<< HEAD
val `circe-derivation`  = Def.setting("io.circe"               %%% "circe-derivation"        % "0.13.0-M4")
val `scodec-bits`       = Def.setting("org.scodec"             %%% "scodec-bits"             % "1.1.22")
=======
val `circe-derivation`  = Def.setting("io.circe"               %%% "circe-derivation"        % "0.13.0-M5")
val `scodec-bits`       = Def.setting("org.scodec"             %%% "scodec-bits"             % "1.1.21")
>>>>>>> f27b8f2f
val utest               = Def.setting("com.lihaoyi"            %%% "utest"                   % "0.7.5"  % "test")
val `scala-compiler`    = Def.setting("org.scala-lang"         %  "scala-compiler"           % scalaVersion.value % "provided")
val `scala-reflect`     = Def.setting("org.scala-lang"         %  "scala-reflect"            % scalaVersion.value % "provided")

/////////////////////// PROJECTS /////////////////////////

lazy val borer = project.in(file("."))
  .aggregate(`core-jvm`, `core-js`)
  .aggregate(`compat-akka`)
  .aggregate(`compat-cats-jvm`, `compat-cats-js`)
  .aggregate(`compat-circe-jvm`, `compat-circe-js`)
  .aggregate(`compat-scodec-jvm`, `compat-scodec-js`)
  .aggregate(`derivation-jvm`, `derivation-js`)
  .aggregate(deriver)
  .aggregate(benchmarks)
  .aggregate(site)
  .disablePlugins(MimaPlugin)
  .settings(commonSettings)
  .settings(releaseSettings)
  .settings(
    publish / skip := true,
    onLoadMessage := welcomeMessage.value
  )

lazy val `core-jvm` = core.jvm.enablePlugins(SpecializeJsonParserPlugin)
lazy val `core-js`  = core.js.disablePlugins(MimaPlugin)
lazy val core = crossProject(JSPlatform, JVMPlatform)
  .withoutSuffixFor(JVMPlatform)
  .crossType(CrossType.Pure)
  .enablePlugins(AutomateHeaderPlugin, BoilerplatePlugin)
  .settings(crossSettings)
  .settings(commonSettings)
  .settings(releaseSettings)
  .settings(mimaSettings)
  .settings(
    moduleName := "borer-core",
    macroParadise,
    libraryDependencies ++= Seq(`collection-compat`.value, `scala-reflect`.value, utest.value),

    // point sbt-boilerplate to the common "project"
    Compile / boilerplateSource := baseDirectory.value.getParentFile / "src" / "main" / "boilerplate",
    Compile / sourceManaged := baseDirectory.value.getParentFile / "target" / "scala" / "src_managed" / "main"
  )
  .jvmSettings(
    Compile / specializeJsonParser / sourceDirectory := baseDirectory.value.getParentFile / "src" / "main",
    Compile / specializeJsonParser / sourceManaged := baseDirectory.value / "target" / "scala" / "src_managed" / "main",
    Compile / managedSourceDirectories += (Compile / specializeJsonParser / sourceManaged).value
  )
  .jsSettings(scalajsSettings: _*)

lazy val `compat-akka` = project
  .enablePlugins(AutomateHeaderPlugin)
  .dependsOn(`core-jvm` % "compile->compile;test->test")
  .dependsOn(`derivation-jvm` % "test->compile")
  .settings(commonSettings)
  .settings(releaseSettings)
  .settings(mimaSettings)
  .settings(
    moduleName := "borer-compat-akka",
    libraryDependencies ++= Seq(
      `akka-actor`.value % "provided",
      `akka-stream`.value % "provided",
      `akka-http`.value % "provided",
      utest.value)
  )

lazy val `compat-cats-jvm` = `compat-cats`.jvm
  .dependsOn(`core-jvm` % "compile->compile;test->test")
  .dependsOn(`derivation-jvm` % "test->compile")
lazy val `compat-cats-js`  = `compat-cats`.js
  .dependsOn(`core-js`   % "compile->compile;test->test")
  .dependsOn(`derivation-js` % "test->compile")
lazy val `compat-cats` = crossProject(JSPlatform, JVMPlatform)
  .withoutSuffixFor(JVMPlatform)
  .crossType(CrossType.Pure)
  .enablePlugins(AutomateHeaderPlugin)
  .settings(crossSettings)
  .settings(commonSettings)
  .settings(releaseSettings)
  .settings(mimaSettings)
  .settings(
    moduleName := "borer-compat-cats",
    libraryDependencies ++= Seq(
      `collection-compat`.value,
      `cats-core`.value,
      utest.value
    )
  )
  .jsSettings(scalajsSettings: _*)

lazy val `compat-circe-jvm` = `compat-circe`.jvm
  .dependsOn(`core-jvm` % "compile->compile;test->test")
  .dependsOn(`derivation-jvm` % "test->compile")
lazy val `compat-circe-js`  = `compat-circe`.js
  .dependsOn(`core-js`   % "compile->compile;test->test")
  .dependsOn(`derivation-js` % "test->compile")
lazy val `compat-circe` = crossProject(JSPlatform, JVMPlatform)
  .withoutSuffixFor(JVMPlatform)
  .crossType(CrossType.Pure)
  .enablePlugins(AutomateHeaderPlugin)
  .settings(crossSettings)
  .settings(commonSettings)
  .settings(releaseSettings)
  .settings(mimaSettings)
  .settings(
    moduleName := "borer-compat-circe",
    libraryDependencies ++= Seq(
      `collection-compat`.value,
      `circe-core`.value,
      `circe-parser`.value % "test",
      `circe-derivation`.value % "test",
      utest.value
    )
  )
  .jsSettings(scalajsSettings: _*)

lazy val `compat-scodec-jvm` = `compat-scodec`.jvm
  .dependsOn(`core-jvm` % "compile->compile;test->test")
  .dependsOn(`derivation-jvm` % "test->compile")
lazy val `compat-scodec-js`  = `compat-scodec`.js
  .dependsOn(`core-js`   % "compile->compile;test->test")
  .dependsOn(`derivation-js` % "test->compile")
lazy val `compat-scodec` = crossProject(JSPlatform, JVMPlatform)
  .withoutSuffixFor(JVMPlatform)
  .crossType(CrossType.Pure)
  .enablePlugins(AutomateHeaderPlugin)
  .settings(crossSettings)
  .settings(commonSettings)
  .settings(releaseSettings)
  .settings(mimaSettings)
  .settings(
    moduleName := "borer-compat-scodec",
    libraryDependencies ++= Seq(
      `scodec-bits`.value % "provided",
      utest.value
    )
  )
  .jsSettings(scalajsSettings: _*)

lazy val `derivation-jvm` = derivation.jvm
  .dependsOn(deriver)
  .dependsOn(`core-jvm` % "compile->compile;test->test")
lazy val `derivation-js`  = derivation.js
  .dependsOn(deriver)
  .dependsOn(`core-js` % "compile->compile;test->test")
lazy val derivation = crossProject(JSPlatform, JVMPlatform)
  .withoutSuffixFor(JVMPlatform)
  .crossType(CrossType.Pure)
  .enablePlugins(AutomateHeaderPlugin)
  .settings(crossSettings)
  .settings(commonSettings)
  .settings(releaseSettings)
  .settings(mimaSettings)
  .settings(
    moduleName := "borer-derivation",
    libraryDependencies ++= Seq(`scala-compiler`.value, `scala-reflect`.value, utest.value),
  )
  .jsSettings(scalajsSettings: _*)

lazy val deriver = project
  .enablePlugins(AutomateHeaderPlugin)
  .settings(commonSettings)
  .settings(releaseSettings)
  .settings(
    moduleName := "borer-deriver",
    libraryDependencies ++= Seq(`scala-compiler`.value, `scala-reflect`.value),
  )

lazy val benchmarks = project
  .enablePlugins(AutomateHeaderPlugin, JmhPlugin, BenchmarkResultsPlugin)
  .disablePlugins(MimaPlugin)
  .dependsOn(`core-jvm`, `derivation-jvm`)
  .settings(commonSettings)
  .settings(
    skip in publish := true,
    libraryDependencies ++= Seq(
      "com.github.plokhotnyuk.jsoniter-scala" %% "jsoniter-scala-core"        % "2.6.1",
      "com.github.plokhotnyuk.jsoniter-scala" %% "jsoniter-scala-macros"      % "2.6.1" % Provided,
      "com.fasterxml.jackson.module"          %% "jackson-module-scala"       % "2.11.3",
      "com.fasterxml.jackson.module"          %  "jackson-module-afterburner" % "2.12.0",
      "com.lihaoyi"                           %% "upickle"                    % "1.2.2",
      "io.spray"                              %% "spray-json"                 % "1.3.6",
      `circe-core`.value,
      `circe-parser`.value,
      `circe-derivation`.value,
    )
  )

lazy val site = project
  .in(file("site"))
  .dependsOn(`core-jvm`, `derivation-jvm`, `compat-akka`, `compat-cats-jvm`, `compat-circe-jvm`, `compat-scodec-jvm`)
  .enablePlugins(
    ParadoxPlugin,
    ParadoxMaterialThemePlugin,
    ParadoxSitePlugin,
    GhpagesPlugin
  )
  .disablePlugins(MimaPlugin)
  .settings(commonSettings)
  .settings(
    publish / skip := true,
    libraryDependencies ++= Seq(`akka-actor`.value, `akka-stream`.value, `akka-http`.value, utest.value),

    com.typesafe.sbt.SbtGit.GitKeys.gitRemoteRepo := scmInfo.value.get.connection.drop("scm:git:".length),
    ghpagesNoJekyll := true,

    ParadoxMaterialThemePlugin.paradoxMaterialThemeSettings(Compile),
    Compile / paradoxMaterialTheme := {
      ParadoxMaterialTheme()
        .withFavicon("assets/images/favicon.ico")
        .withColor("indigo", "orange")
        .withLogo("assets/images/borer-logo-white.svg")
        .withCustomStylesheet("assets/stylesheets/borer.css")
        .withCopyright("Copyright (C) 2019-2020 Mathias Doenitz")
        .withRepository(scmInfo.value.get.browseUrl.toURI)
        .withSocial(uri("https://github.com/sirthias"), uri("https://twitter.com/sirthias"))
        .withSearch()
    },

    commands += Command.command("openSite") { state =>
      val uri = s"file://${Project.extract(state).get(Compile / paradox / target)}/index.html"
      state.log.info(s"Opening browser at $uri ...")
      java.awt.Desktop.getDesktop.browse(new java.net.URI(uri))
      state
    },

    Compile / paradox / version := "1.6.3",

    paradoxProperties ++= Map(
      "image.base_url" -> ".../assets/images",
      "github.base_url" -> {
        val v = version.value
        s"https://github.com/sirthias/borer/tree/${if (v.endsWith("SNAPSHOT")) "master" else "v" + v}"
      },
      "extref.rfc.base_url" -> "http://tools.ietf.org/html/rfc%s",
      "snip.test.base_dir" -> s"${(Test / sourceDirectory).value}/scala/io/bullet/borer/site",
      "snip.core.base_dir" -> s"${baseDirectory.value}/../core/src/main/scala/io/bullet/borer",
    )
  )

// welcome message in the style of zio.dev
def welcomeMessage = Def.setting {
  import scala.Console

  def red(text: String): String = s"${Console.RED}$text${Console.RESET}"
  def item(text: String): String = s"${Console.GREEN}▶ ${Console.CYAN}$text${Console.RESET}"

  s"""|${red(" _                            ")}
      |${red("| |                           ")}
      |${red("| |__   ___  _ __ ___ _ __    ")}
      |${red("| '_ \\ / _ \\| '__/ _ \\ '__|")}
      |${red("| |_) | (_) | | |  __/ |      ")}
      |${red("|_.__/ \\___/|_|  \\___|_|    " + version.value)}
      |
      |Useful sbt tasks:
      |${item("project core")} - Descend into the JVM core module
      |${item("project `core-js`")} - Descend into the JS core module
      |${item("test")} - Run all tests
      |${item("project benchmarks;benchmarkResults;project /")} - Show results of latest benchmark runs
      """.stripMargin
}<|MERGE_RESOLUTION|>--- conflicted
+++ resolved
@@ -222,13 +222,8 @@
 val `cats-core`         = Def.setting("org.typelevel"          %%% "cats-core"               % "2.2.0")
 val `circe-core`        = Def.setting("io.circe"               %%% "circe-core"              % "0.13.0")
 val `circe-parser`      = Def.setting("io.circe"               %%% "circe-parser"            % "0.13.0")
-<<<<<<< HEAD
-val `circe-derivation`  = Def.setting("io.circe"               %%% "circe-derivation"        % "0.13.0-M4")
-val `scodec-bits`       = Def.setting("org.scodec"             %%% "scodec-bits"             % "1.1.22")
-=======
 val `circe-derivation`  = Def.setting("io.circe"               %%% "circe-derivation"        % "0.13.0-M5")
 val `scodec-bits`       = Def.setting("org.scodec"             %%% "scodec-bits"             % "1.1.21")
->>>>>>> f27b8f2f
 val utest               = Def.setting("com.lihaoyi"            %%% "utest"                   % "0.7.5"  % "test")
 val `scala-compiler`    = Def.setting("org.scala-lang"         %  "scala-compiler"           % scalaVersion.value % "provided")
 val `scala-reflect`     = Def.setting("org.scala-lang"         %  "scala-reflect"            % scalaVersion.value % "provided")
